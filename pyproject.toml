--- conflicted
+++ resolved
@@ -13,16 +13,8 @@
 ]
 
 [project.optional-dependencies]
-<<<<<<< HEAD
-
-dev = [
-    "matplotlib",
-    "seaborn",
-]
-=======
 dev = [
     "scikit-learn",
     "matplotlib",
     "numpy"
 ]
->>>>>>> e897f1a5
